/**
 * Copyright 2024 Google LLC
 *
 * Licensed under the Apache License, Version 2.0 (the "License");
 * you may not use this file except in compliance with the License.
 * You may obtain a copy of the License at
 *
 *     http://www.apache.org/licenses/LICENSE-2.0
 *
 * Unless required by applicable law or agreed to in writing, software
 * distributed under the License is distributed on an "AS IS" BASIS,
 * WITHOUT WARRANTIES OR CONDITIONS OF ANY KIND, either express or implied.
 * See the License for the specific language governing permissions and
 * limitations under the License.
 */

<<<<<<< HEAD
import { generate } from '@genkit-ai/ai';
import { defineModel, GenerateResponseData } from '@genkit-ai/ai/model';
import { configureGenkit } from '@genkit-ai/core';
import { defineFlow, run } from '@genkit-ai/flow';
=======
import { generate, GenerateResponseData } from '@genkit-ai/ai';
import { defineModel } from '@genkit-ai/ai/model';
import {
  configureGenkit,
  FlowState,
  FlowStateQuery,
  FlowStateQueryResponse,
  FlowStateStore,
} from '@genkit-ai/core';
import { registerFlowStateStore } from '@genkit-ai/core/registry';
import { defineFlow, run, runFlow } from '@genkit-ai/flow';
>>>>>>> 4ca10b3e
import {
  __addTransportStreamForTesting,
  __forceFlushSpansForTesting,
  __getSpanExporterForTesting,
  googleCloud,
} from '@genkit-ai/google-cloud';
import { ReadableSpan } from '@opentelemetry/sdk-trace-base';
import assert from 'node:assert';
import { before, beforeEach, describe, it } from 'node:test';
import { Writable } from 'stream';
import { z } from 'zod';

describe('GoogleCloudLogs no I/O', () => {
  let logLines = '';
  const logStream = new Writable();
  logStream._write = (chunk, encoding, next) => {
    logLines = logLines += chunk.toString();
    next();
  };

  before(async () => {
    process.env.GENKIT_ENV = 'dev';
    __addTransportStreamForTesting(logStream);
    const config = configureGenkit({
      // Force GCP Plugin to use in-memory metrics exporter
      plugins: [
        googleCloud({
          projectId: 'test',
          telemetryConfig: {
            forceDevExport: false,
            metricExportIntervalMillis: 100,
            metricExportTimeoutMillis: 100,
            disableLoggingIO: true,
          },
        }),
      ],
      enableTracingAndMetrics: true,
      telemetry: {
        instrumentation: 'googleCloud',
        logger: 'googleCloud',
      },
    });
    // Wait for the telemetry plugin to be initialized
    await config.getTelemetryConfig();
    await waitForLogsInit(logLines);
  });
  beforeEach(async () => {
    logLines = '';
    __getSpanExporterForTesting().reset();
  });

  it('writes path logs', async () => {
    const testFlow = createFlow('testFlow');

    await testFlow();

    await getExportedSpans();

    const logMessages = await getLogs(1, 100, logLines);
    assert.equal(logMessages.includes('[info] Paths[testFlow]'), true);
  });

  it('writes error logs', async () => {
    const testFlow = createFlow('testFlow', async () => {
      const nothing: { missing?: any } = { missing: 1 };
      delete nothing.missing;
      return nothing.missing.explode;
    });

    assert.rejects(async () => {
      await testFlow();
    });

    await getExportedSpans();

    const logMessages = await getLogs(1, 100, logLines);
    assert.equal(
      logMessages.includes(
        "[error] Error[testFlow, TypeError] Cannot read properties of undefined (reading 'explode')"
      ),
      true
    );
  });

  it('writes generate logs', async () => {
    const testModel = createModel('testModel', async () => {
      return {
        candidates: [
          {
            index: 0,
            finishReason: 'stop',
            message: {
              role: 'user',
              content: [
                {
                  text: 'response',
                },
              ],
            },
          },
        ],
        usage: {
          inputTokens: 10,
          outputTokens: 14,
          inputCharacters: 8,
          outputCharacters: 16,
          inputImages: 1,
          outputImages: 3,
        },
      };
    });
    const testFlow = createFlowWithInput('testFlow', async (input) => {
<<<<<<< HEAD
      return await run('sub1', async () => {
        return await run('sub2', async () => {
          return await generate({
            model: testModel,
            prompt: `${input} prompt`,
            config: {
              temperature: 1.0,
              topK: 3,
              topP: 5,
              maxOutputTokens: 7,
            },
          });
        });
      });
    });

    await testFlow('test');

    await getExportedSpans();

    const logMessages = await getLogs(1, 100, logLines);
    assert.equal(
      logMessages.includes(
        '[info] Config[testFlow > sub1 > sub2 > generate > testModel, testModel]'
      ),
      true
    );
    assert.equal(
      logMessages.includes(
        '[info] Input[testFlow > sub1 > sub2 > generate > testModel, testModel]'
      ),
      false
    );
    assert.equal(
      logMessages.includes(
        '[info] Output[testFlow > sub1 > sub2 > generate > testModel, testModel]'
      ),
      false
    );
    assert.equal(
      logMessages.includes('[info] Input[testFlow, testModel]'),
      false
    );
    assert.equal(
      logMessages.includes('[info] Output[testFlow, testModel]'),
      false
    );
  });
});

describe('GoogleCloudLogs', () => {
  let logLines = '';
  const logStream = new Writable();
  logStream._write = (chunk, encoding, next) => {
    logLines = logLines += chunk.toString();
    next();
  };

  before(async () => {
    process.env.GENKIT_ENV = 'dev';
    __addTransportStreamForTesting(logStream);
    const config = configureGenkit({
      // Force GCP Plugin to use in-memory metrics exporter
      plugins: [
        googleCloud({
          projectId: 'test',
          telemetryConfig: {
            forceDevExport: false,
            metricExportIntervalMillis: 100,
            metricExportTimeoutMillis: 100,
          },
        }),
      ],
      enableTracingAndMetrics: true,
      telemetry: {
        instrumentation: 'googleCloud',
        logger: 'googleCloud',
      },
    });
    // Wait for the telemetry plugin to be initialized
    await config.getTelemetryConfig();
    await waitForLogsInit(logLines);
  });
  beforeEach(async () => {
    logLines = '';
    __getSpanExporterForTesting().reset();
  });

  it('writes path logs', async () => {
    const testFlow = createFlow('testFlow');

    await testFlow();

    await getExportedSpans();

    const logMessages = await getLogs(1, 100, logLines);
    assert.equal(logMessages.includes('[info] Paths[testFlow]'), true);
  });

  it('writes error logs', async () => {
    const testFlow = createFlow('testFlow', async () => {
      const nothing: { missing?: any } = { missing: 1 };
      delete nothing.missing;
      return nothing.missing.explode;
    });

    assert.rejects(async () => {
      await testFlow();
    });

    await getExportedSpans();

    const logMessages = await getLogs(1, 100, logLines);
    console.log(logMessages);
    assert.equal(
      logMessages.includes(
        "[error] Error[testFlow, TypeError] Cannot read properties of undefined (reading 'explode')"
      ),
      true
    );
  });

  it('writes generate logs', async () => {
    const testModel = createModel('testModel', async () => {
      return {
        candidates: [
          {
            index: 0,
            finishReason: 'stop',
            message: {
              role: 'user',
              content: [
                {
                  text: 'response',
                },
              ],
            },
          },
        ],
        usage: {
          inputTokens: 10,
          outputTokens: 14,
          inputCharacters: 8,
          outputCharacters: 16,
          inputImages: 1,
          outputImages: 3,
        },
      };
    });
    const testFlow = createFlowWithInput('testFlow', async (input) => {
=======
>>>>>>> 4ca10b3e
      return await run('sub1', async () => {
        return await run('sub2', async () => {
          return await generate({
            model: testModel,
            prompt: `${input} prompt`,
            config: {
              temperature: 1.0,
              topK: 3,
              topP: 5,
              maxOutputTokens: 7,
            },
          });
        });
      });
    });

<<<<<<< HEAD
    await testFlow('test');
=======
    await runFlow(testFlow, 'test');

    await getExportedSpans();

    const logMessages = await getLogs(1, 100, logLines);
    assert.equal(
      logMessages.includes(
        '[info] Config[testFlow > sub1 > sub2 > testModel, testModel]'
      ),
      true
    );
    assert.equal(
      logMessages.includes(
        '[info] Input[testFlow > sub1 > sub2 > testModel, testModel]'
      ),
      false
    );
    assert.equal(
      logMessages.includes(
        '[info] Output[testFlow > sub1 > sub2 > testModel, testModel]'
      ),
      false
    );
    assert.equal(
      logMessages.includes('[info] Input[testFlow, testModel]'),
      false
    );
    assert.equal(
      logMessages.includes('[info] Output[testFlow, testModel]'),
      false
    );
  });
});

describe('GoogleCloudLogs', () => {
  let logLines = '';
  const logStream = new Writable();
  logStream._write = (chunk, encoding, next) => {
    logLines = logLines += chunk.toString();
    next();
  };

  before(async () => {
    process.env.GENKIT_ENV = 'dev';
    __addTransportStreamForTesting(logStream);
    const config = configureGenkit({
      // Force GCP Plugin to use in-memory metrics exporter
      plugins: [
        googleCloud({
          projectId: 'test',
          telemetryConfig: {
            forceDevExport: false,
            metricExportIntervalMillis: 100,
            metricExportTimeoutMillis: 100,
          },
        }),
      ],
      enableTracingAndMetrics: true,
      telemetry: {
        instrumentation: 'googleCloud',
        logger: 'googleCloud',
      },
    });
    registerFlowStateStore('dev', async () => new NoOpFlowStateStore());
    // Wait for the telemetry plugin to be initialized
    await config.getTelemetryConfig();
    await waitForLogsInit(logLines);
  });
  beforeEach(async () => {
    logLines = '';
    __getSpanExporterForTesting().reset();
  });

  it('writes path logs', async () => {
    const testFlow = createFlow('testFlow');

    await runFlow(testFlow);
>>>>>>> 4ca10b3e

    await getExportedSpans();

    const logMessages = await getLogs(1, 100, logLines);
<<<<<<< HEAD
=======
    assert.equal(logMessages.includes('[info] Paths[testFlow]'), true);
  });

  it('writes error logs', async () => {
    const testFlow = createFlow('testFlow', async () => {
      const nothing: { missing?: any } = { missing: 1 };
      delete nothing.missing;
      return nothing.missing.explode;
    });

    assert.rejects(async () => {
      await runFlow(testFlow);
    });

    await getExportedSpans();

    const logMessages = await getLogs(1, 100, logLines);
    console.log(logMessages);
    assert.equal(
      logMessages.includes(
        "[error] Error[testFlow, TypeError] Cannot read properties of undefined (reading 'explode')"
      ),
      true
    );
  });

  it('writes generate logs', async () => {
    const testModel = createModel('testModel', async () => {
      return {
        candidates: [
          {
            index: 0,
            finishReason: 'stop',
            message: {
              role: 'user',
              content: [
                {
                  text: 'response',
                },
              ],
            },
          },
        ],
        usage: {
          inputTokens: 10,
          outputTokens: 14,
          inputCharacters: 8,
          outputCharacters: 16,
          inputImages: 1,
          outputImages: 3,
        },
      };
    });
    const testFlow = createFlowWithInput('testFlow', async (input) => {
      return await run('sub1', async () => {
        return await run('sub2', async () => {
          return await generate({
            model: testModel,
            prompt: `${input} prompt`,
            config: {
              temperature: 1.0,
              topK: 3,
              topP: 5,
              maxOutputTokens: 7,
            },
          });
        });
      });
    });

    await runFlow(testFlow, 'test');

    await getExportedSpans();

    const logMessages = await getLogs(1, 100, logLines);
>>>>>>> 4ca10b3e
    assert.equal(
      logMessages.includes(
        '[info] Config[testFlow > sub1 > sub2 > generate > testModel, testModel]'
      ),
      true
    );
    assert.equal(
      logMessages.includes(
        '[info] Input[testFlow > sub1 > sub2 > generate > testModel, testModel]'
      ),
      true
    );
    assert.equal(
      logMessages.includes(
        '[info] Output[testFlow > sub1 > sub2 > generate > testModel, testModel]'
      ),
      true
    );
    assert.equal(
      logMessages.includes('[info] Input[testFlow, testFlow]'),
      true
    );
    assert.equal(
      logMessages.includes('[info] Output[testFlow, testFlow]'),
      true
    );
  });
});

/** Helper to create a flow with no inputs or outputs */
function createFlow(name: string, fn: () => Promise<any> = async () => {}) {
  return defineFlow(
    {
      name,
      inputSchema: z.void(),
      outputSchema: z.void(),
    },
    fn
  );
}

function createFlowWithInput(
  name: string,
<<<<<<< HEAD
  fn: (input: string) => Promise<any>
=======
  fn: (input: string) => Promise<void>
>>>>>>> 4ca10b3e
) {
  return defineFlow(
    {
      name,
      inputSchema: z.string(),
      outputSchema: z.string(),
    },
    fn
  );
}

/**
 * Helper to create a model that returns the value produced by the given
 * response function.
 */
function createModel(
  name: string,
  respFn: () => Promise<GenerateResponseData>
) {
  return defineModel({ name }, (req) => respFn());
}
<<<<<<< HEAD

async function waitForLogsInit(logLines: any) {
  await import('winston');
  const testFlow = createFlow('testFlow');
  await testFlow();
  await getLogs(1, 100, logLines);
}

=======

async function waitForLogsInit(logLines: any) {
  await import('winston');
  const testFlow = createFlow('testFlow');
  await runFlow(testFlow);
  await getLogs(1, 100, logLines);
}

>>>>>>> 4ca10b3e
async function getLogs(
  logCount: number,
  maxAttempts: number,
  logLines: string
): Promise<String[]> {
  var attempts = 0;
  while (attempts++ < maxAttempts) {
    await new Promise((resolve) => setTimeout(resolve, 100));
    const found = logLines
      .trim()
      .split('\n')
      .map((l) => l.trim());
    if (found.length >= logCount) {
      return found;
    }
  }
  assert.fail(`Waiting for logs, but none have been written.`);
}

/** Polls the in memory metric exporter until the genkit scope is found. */
async function getExportedSpans(
  maxAttempts: number = 200
): Promise<ReadableSpan[]> {
  __forceFlushSpansForTesting();
  var attempts = 0;
  while (attempts++ < maxAttempts) {
    await new Promise((resolve) => setTimeout(resolve, 50));
    const found = __getSpanExporterForTesting().getFinishedSpans();
    if (found.length > 0) {
      return found;
    }
  }
  assert.fail(`Timed out while waiting for spans to be exported.`);
<<<<<<< HEAD
=======
}

class NoOpFlowStateStore implements FlowStateStore {
  state: Record<string, string> = {};

  load(id: string): Promise<FlowState | undefined> {
    return Promise.resolve(undefined);
  }

  save(id: string, state: FlowState): Promise<void> {
    return Promise.resolve();
  }

  async list(
    query?: FlowStateQuery | undefined
  ): Promise<FlowStateQueryResponse> {
    return { flowStates: [] };
  }
>>>>>>> 4ca10b3e
}<|MERGE_RESOLUTION|>--- conflicted
+++ resolved
@@ -14,29 +14,15 @@
  * limitations under the License.
  */
 
-<<<<<<< HEAD
 import { generate } from '@genkit-ai/ai';
 import { defineModel, GenerateResponseData } from '@genkit-ai/ai/model';
 import { configureGenkit } from '@genkit-ai/core';
 import { defineFlow, run } from '@genkit-ai/flow';
-=======
-import { generate, GenerateResponseData } from '@genkit-ai/ai';
-import { defineModel } from '@genkit-ai/ai/model';
 import {
-  configureGenkit,
-  FlowState,
-  FlowStateQuery,
-  FlowStateQueryResponse,
-  FlowStateStore,
-} from '@genkit-ai/core';
-import { registerFlowStateStore } from '@genkit-ai/core/registry';
-import { defineFlow, run, runFlow } from '@genkit-ai/flow';
->>>>>>> 4ca10b3e
-import {
+  googleCloud,
   __addTransportStreamForTesting,
   __forceFlushSpansForTesting,
   __getSpanExporterForTesting,
-  googleCloud,
 } from '@genkit-ai/google-cloud';
 import { ReadableSpan } from '@opentelemetry/sdk-trace-base';
 import assert from 'node:assert';
@@ -144,7 +130,6 @@
       };
     });
     const testFlow = createFlowWithInput('testFlow', async (input) => {
-<<<<<<< HEAD
       return await run('sub1', async () => {
         return await run('sub2', async () => {
           return await generate({
@@ -295,8 +280,6 @@
       };
     });
     const testFlow = createFlowWithInput('testFlow', async (input) => {
-=======
->>>>>>> 4ca10b3e
       return await run('sub1', async () => {
         return await run('sub2', async () => {
           return await generate({
@@ -313,169 +296,11 @@
       });
     });
 
-<<<<<<< HEAD
     await testFlow('test');
-=======
-    await runFlow(testFlow, 'test');
-
-    await getExportedSpans();
-
-    const logMessages = await getLogs(1, 100, logLines);
-    assert.equal(
-      logMessages.includes(
-        '[info] Config[testFlow > sub1 > sub2 > testModel, testModel]'
-      ),
-      true
-    );
-    assert.equal(
-      logMessages.includes(
-        '[info] Input[testFlow > sub1 > sub2 > testModel, testModel]'
-      ),
-      false
-    );
-    assert.equal(
-      logMessages.includes(
-        '[info] Output[testFlow > sub1 > sub2 > testModel, testModel]'
-      ),
-      false
-    );
-    assert.equal(
-      logMessages.includes('[info] Input[testFlow, testModel]'),
-      false
-    );
-    assert.equal(
-      logMessages.includes('[info] Output[testFlow, testModel]'),
-      false
-    );
-  });
-});
-
-describe('GoogleCloudLogs', () => {
-  let logLines = '';
-  const logStream = new Writable();
-  logStream._write = (chunk, encoding, next) => {
-    logLines = logLines += chunk.toString();
-    next();
-  };
-
-  before(async () => {
-    process.env.GENKIT_ENV = 'dev';
-    __addTransportStreamForTesting(logStream);
-    const config = configureGenkit({
-      // Force GCP Plugin to use in-memory metrics exporter
-      plugins: [
-        googleCloud({
-          projectId: 'test',
-          telemetryConfig: {
-            forceDevExport: false,
-            metricExportIntervalMillis: 100,
-            metricExportTimeoutMillis: 100,
-          },
-        }),
-      ],
-      enableTracingAndMetrics: true,
-      telemetry: {
-        instrumentation: 'googleCloud',
-        logger: 'googleCloud',
-      },
-    });
-    registerFlowStateStore('dev', async () => new NoOpFlowStateStore());
-    // Wait for the telemetry plugin to be initialized
-    await config.getTelemetryConfig();
-    await waitForLogsInit(logLines);
-  });
-  beforeEach(async () => {
-    logLines = '';
-    __getSpanExporterForTesting().reset();
-  });
-
-  it('writes path logs', async () => {
-    const testFlow = createFlow('testFlow');
-
-    await runFlow(testFlow);
->>>>>>> 4ca10b3e
-
-    await getExportedSpans();
-
-    const logMessages = await getLogs(1, 100, logLines);
-<<<<<<< HEAD
-=======
-    assert.equal(logMessages.includes('[info] Paths[testFlow]'), true);
-  });
-
-  it('writes error logs', async () => {
-    const testFlow = createFlow('testFlow', async () => {
-      const nothing: { missing?: any } = { missing: 1 };
-      delete nothing.missing;
-      return nothing.missing.explode;
-    });
-
-    assert.rejects(async () => {
-      await runFlow(testFlow);
-    });
-
-    await getExportedSpans();
-
-    const logMessages = await getLogs(1, 100, logLines);
-    console.log(logMessages);
-    assert.equal(
-      logMessages.includes(
-        "[error] Error[testFlow, TypeError] Cannot read properties of undefined (reading 'explode')"
-      ),
-      true
-    );
-  });
-
-  it('writes generate logs', async () => {
-    const testModel = createModel('testModel', async () => {
-      return {
-        candidates: [
-          {
-            index: 0,
-            finishReason: 'stop',
-            message: {
-              role: 'user',
-              content: [
-                {
-                  text: 'response',
-                },
-              ],
-            },
-          },
-        ],
-        usage: {
-          inputTokens: 10,
-          outputTokens: 14,
-          inputCharacters: 8,
-          outputCharacters: 16,
-          inputImages: 1,
-          outputImages: 3,
-        },
-      };
-    });
-    const testFlow = createFlowWithInput('testFlow', async (input) => {
-      return await run('sub1', async () => {
-        return await run('sub2', async () => {
-          return await generate({
-            model: testModel,
-            prompt: `${input} prompt`,
-            config: {
-              temperature: 1.0,
-              topK: 3,
-              topP: 5,
-              maxOutputTokens: 7,
-            },
-          });
-        });
-      });
-    });
-
-    await runFlow(testFlow, 'test');
-
-    await getExportedSpans();
-
-    const logMessages = await getLogs(1, 100, logLines);
->>>>>>> 4ca10b3e
+
+    await getExportedSpans();
+
+    const logMessages = await getLogs(1, 100, logLines);
     assert.equal(
       logMessages.includes(
         '[info] Config[testFlow > sub1 > sub2 > generate > testModel, testModel]'
@@ -519,11 +344,7 @@
 
 function createFlowWithInput(
   name: string,
-<<<<<<< HEAD
   fn: (input: string) => Promise<any>
-=======
-  fn: (input: string) => Promise<void>
->>>>>>> 4ca10b3e
 ) {
   return defineFlow(
     {
@@ -545,7 +366,6 @@
 ) {
   return defineModel({ name }, (req) => respFn());
 }
-<<<<<<< HEAD
 
 async function waitForLogsInit(logLines: any) {
   await import('winston');
@@ -554,16 +374,6 @@
   await getLogs(1, 100, logLines);
 }
 
-=======
-
-async function waitForLogsInit(logLines: any) {
-  await import('winston');
-  const testFlow = createFlow('testFlow');
-  await runFlow(testFlow);
-  await getLogs(1, 100, logLines);
-}
-
->>>>>>> 4ca10b3e
 async function getLogs(
   logCount: number,
   maxAttempts: number,
@@ -597,25 +407,4 @@
     }
   }
   assert.fail(`Timed out while waiting for spans to be exported.`);
-<<<<<<< HEAD
-=======
-}
-
-class NoOpFlowStateStore implements FlowStateStore {
-  state: Record<string, string> = {};
-
-  load(id: string): Promise<FlowState | undefined> {
-    return Promise.resolve(undefined);
-  }
-
-  save(id: string, state: FlowState): Promise<void> {
-    return Promise.resolve();
-  }
-
-  async list(
-    query?: FlowStateQuery | undefined
-  ): Promise<FlowStateQueryResponse> {
-    return { flowStates: [] };
-  }
->>>>>>> 4ca10b3e
 }