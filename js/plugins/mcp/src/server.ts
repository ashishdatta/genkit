/**
 * Copyright 2024 Google LLC
 *
 * Licensed under the Apache License, Version 2.0 (the "License");
 * you may not use this file except in compliance with the License.
 * You may obtain a copy of the License at
 *
 *     http://www.apache.org/licenses/LICENSE-2.0
 *
 * Unless required by applicable law or agreed to in writing, software
 * distributed under the License is distributed on an "AS IS" BASIS,
 * WITHOUT WARRANTIES OR CONDITIONS OF ANY KIND, either express or implied.
 * See the License for the specific language governing permissions and
 * limitations under the License.
 */

import {
  GenkitError,
  Message,
  type Genkit,
  type MessageData,
  type PromptAction,
} from 'genkit';
import type { McpServerOptions } from './index.js';

import type { Server } from '@modelcontextprotocol/sdk/server/index.js' with { 'resolution-mode': 'import' };
import type { Transport } from '@modelcontextprotocol/sdk/shared/transport.js' with { 'resolution-mode': 'import' };
import type {
  CallToolRequest,
  CallToolResult,
  GetPromptRequest,
  GetPromptResult,
  ListPromptsRequest,
  ListPromptsResult,
  ListToolsRequest,
  ListToolsResult,
  Prompt,
  PromptMessage,
  Tool,
} from '@modelcontextprotocol/sdk/types.js' with { 'resolution-mode': 'import' };
import { logger } from 'genkit/logging';
<<<<<<< HEAD
import { toJsonSchema } from 'genkit/schema';
import { ToolAction, toToolDefinition } from 'genkit/tool';

/**
 * Represents an MCP (Model Context Protocol) server that exposes Genkit tools
 * and prompts. This class wraps a Genkit instance and makes its registered
 * actions (tools, prompts) available to MCP clients. It handles the translation
 * between Genkit's action definitions and MCP's expected formats.
 */
=======
import { toToolDefinition, type ToolAction } from 'genkit/tool';
>>>>>>> 7df3fa9f
export class GenkitMcpServer {
  ai: Genkit;
  options: McpServerOptions;
  server?: Server;
  actionsResolved = false;
  toolActions: ToolAction[] = [];
  promptActions: PromptAction[] = [];

  /**
   * Creates an instance of GenkitMcpServer.
   * @param ai The Genkit instance whose actions will be exposed.
   * @param options Configuration options for the MCP server, like its name and version.
   */
  constructor(ai: Genkit, options: McpServerOptions) {
    this.ai = ai;
    this.options = options;
  }

  /**
   * Initializes the MCP server instance and registers request handlers. It
   * dynamically imports MCP SDK components and sets up handlers for listing
   * tools, calling tools, listing prompts, and getting prompts. It also
   * resolves and stores all tool and prompt actions from the Genkit instance.
   *
   * This method is called by the constructor and ensures the server is ready
   * before any requests are handled. It's idempotent.
   */
  async setup(): Promise<void> {
    if (this.actionsResolved) return;
    const { Server } = await import(
      '@modelcontextprotocol/sdk/server/index.js'
    );

    this.server = new Server(
      { name: this.options.name, version: this.options.version || '1.0.0' },
      {
        capabilities: {
          prompts: {},
          tools: {},
        },
      }
    );

    const {
      CallToolRequestSchema,
      GetPromptRequestSchema,
      ListPromptsRequestSchema,
      ListToolsRequestSchema,
    } = await import('@modelcontextprotocol/sdk/types.js');

    this.server.setRequestHandler(
      ListToolsRequestSchema,
      this.listTools.bind(this)
    );
    this.server.setRequestHandler(
      CallToolRequestSchema,
      this.callTool.bind(this)
    );
    this.server.setRequestHandler(
      ListPromptsRequestSchema,
      this.listPrompts.bind(this)
    );
    this.server.setRequestHandler(
      GetPromptRequestSchema,
      this.getPrompt.bind(this)
    );

    // TODO -- use listResolvableActions.
    const allActions = await this.ai.registry.listActions();
    const toolList: ToolAction[] = [];
    const promptList: PromptAction[] = [];
    for (const k in allActions) {
      if (k.startsWith('/tool/')) {
        toolList.push(allActions[k] as ToolAction);
      } else if (k.startsWith('/prompt/')) {
        promptList.push(allActions[k] as PromptAction);
      }
    }
    this.toolActions = toolList;
    this.promptActions = promptList;
    this.actionsResolved = true;
  }

  /**
   * Handles MCP requests to list available tools.
   * It maps the resolved Genkit tool actions to the MCP Tool format.
   * @param req The MCP ListToolsRequest.
   * @returns A Promise resolving to an MCP ListToolsResult.
   */
  async listTools(req: ListToolsRequest): Promise<ListToolsResult> {
    await this.setup();
    return {
      tools: this.toolActions.map((t): Tool => {
        const def = toToolDefinition(t);
        return {
          name: def.name,
          inputSchema: (def.inputSchema as any) || { type: 'object' },
          description: def.description,
        };
      }),
    };
  }

  /**
   * Handles MCP requests to call a specific tool. It finds the corresponding
   * Genkit tool action and executes it with the provided arguments. The result
   * is then formatted as an MCP CallToolResult.
   * @param req The MCP CallToolRequest containing the tool name and arguments.
   * @returns A Promise resolving to an MCP CallToolResult.
   * @throws GenkitError if the requested tool is not found.
   */
  async callTool(req: CallToolRequest): Promise<CallToolResult> {
    await this.setup();
    const tool = this.toolActions.find(
      (t) => t.__action.name === req.params.name
    );
    if (!tool)
      throw new GenkitError({
        status: 'NOT_FOUND',
        message: `Tried to call tool '${req.params.name}' but it could not be found.`,
      });
    const result = await tool(req.params.arguments);
    return {
      content: [
        {
          type: 'text',
          text: typeof result === 'string' ? result : JSON.stringify(result),
        },
      ],
    };
  }

  /**
   * Handles MCP requests to list available prompts.
   * It maps the resolved Genkit prompt actions to the MCP Prompt format,
   * including converting input schemas to MCP argument definitions.
   * @param req The MCP ListPromptsRequest.
   * @returns A Promise resolving to an MCP ListPromptsResult.
   */
  async listPrompts(req: ListPromptsRequest): Promise<ListPromptsResult> {
    await this.setup();
    return {
      prompts: this.promptActions.map((p): Prompt => {
        return {
          name: p.__action.name,
          description: p.__action.description,
          arguments: toMcpPromptArguments(p),
        };
      }),
    };
  }

  /**
   * Handles MCP requests to get (render) a specific prompt. It finds the
   * corresponding Genkit prompt action, executes it with the provided
   * arguments, and then formats the resulting messages into the MCP
   * PromptMessage format.
   * @param req The MCP GetPromptRequest containing the prompt name and
   * arguments.
   * @returns A Promise resolving to an MCP GetPromptResult.
   * @throws GenkitError if the requested prompt is not found.
   */
  async getPrompt(req: GetPromptRequest): Promise<GetPromptResult> {
    await this.setup();
    const prompt = this.promptActions.find(
      (p) => p.__action.name === req.params.name
    );
    if (!prompt)
      throw new GenkitError({
        status: 'NOT_FOUND',
        message: `[MCP Server] Tried to call prompt '${req.params.name}' but it could not be found.`,
      });
    const result = await prompt(req.params.arguments);
    return {
      description: prompt.__action.description,
      messages: result.messages.map(toMcpPromptMessage),
    };
  }

  /**
   * Starts the MCP server with the specified transport or a default
   * StdioServerTransport. Ensures the server is set up before connecting the
   * transport.
   * @param transport Optional MCP transport instance. If not provided, a
   * StdioServerTransport will be created and used.
   */
  async start(transport?: Transport) {
    if (!transport) {
      const { StdioServerTransport } = await import(
        '@modelcontextprotocol/sdk/server/stdio.js'
      );
      transport = new StdioServerTransport();
    }
    await this.setup();
    await this.server!.connect(transport);
    logger.info(
      `[MCP Server] MCP server '${this.options.name}' started successfully.`
    );
  }
}

/**
 * Converts a Genkit prompt's input schema to an array of MCP prompt arguments.
 * MCP prompts currently only support string arguments.
 * @param p The Genkit PromptAction.
 * @returns An array of MCP prompt arguments, or undefined if the schema is not defined.
 * @throws GenkitError if the input schema is not an object or if any property is not a string.
 */
function toMcpPromptArguments(
  p: PromptAction
): Prompt['arguments'] | undefined {
  const jsonSchema = toJsonSchema({
    schema: p.__action.inputSchema,
    jsonSchema: p.__action.inputJsonSchema,
  });

  if (!jsonSchema) return undefined;
  if (!jsonSchema.properties)
    throw new GenkitError({
      status: 'FAILED_PRECONDITION',
      message: '[MCP Server] MCP prompts must take objects as input schema.',
    });

  const args: Prompt['arguments'] = [];
  for (const k in jsonSchema.properties) {
    const { type, description } = jsonSchema.properties[k];
    if (
      type !== 'string' &&
      (!Array.isArray(type) || !type.includes('string'))
    ) {
      throw new GenkitError({
        status: 'FAILED_PRECONDITION',
        message: `[MCP Server] MCP prompts may only take string arguments, but ${p.__action.name} has property '${k}' of type '${type}'.`,
      });
    }
    args.push({
      name: k,
      description,
      required: jsonSchema.required?.includes(k),
    });
  }
  return args;
}

const ROLE_MAP = { model: 'assistant', user: 'user' } as const;

/**
 * Converts a Genkit MessageData object to an MCP PromptMessage.
 * Handles mapping of roles and content types (text, image).
 * MCP only supports 'user' and 'assistant' (model) roles and base64 data images.
 * @param messageData The Genkit MessageData object.
 * @returns An MCP PromptMessage.
 * @throws GenkitError if the role is unsupported or if media is not a data URL.
 */
function toMcpPromptMessage(messageData: MessageData): PromptMessage {
  if (messageData.role !== 'model' && messageData.role !== 'user') {
    throw new GenkitError({
      status: 'UNIMPLEMENTED',
      message: `[MCP Server] MCP prompt messages do not support role '${messageData.role}'. Only 'user' and 'model' messages are supported.`,
    });
  }
  const message = new Message(messageData);
  const common = { role: ROLE_MAP[messageData.role] };
  if (message.media) {
    const { url, contentType } = message.media;
    if (!url.startsWith('data:'))
      throw new GenkitError({
        status: 'UNIMPLEMENTED',
        message: `[MCP Server] MCP prompt messages only support base64 data images.`,
      });
    const mimeType =
      contentType || url.substring(url.indexOf(':')! + 1, url.indexOf(';'));
    const data = url.substring(url.indexOf(',') + 1);
    return { ...common, content: { type: 'image', mimeType, data } };
  } else {
    return { ...common, content: { type: 'text', text: message.text } };
  }
}<|MERGE_RESOLUTION|>--- conflicted
+++ resolved
@@ -39,7 +39,6 @@
   Tool,
 } from '@modelcontextprotocol/sdk/types.js' with { 'resolution-mode': 'import' };
 import { logger } from 'genkit/logging';
-<<<<<<< HEAD
 import { toJsonSchema } from 'genkit/schema';
 import { ToolAction, toToolDefinition } from 'genkit/tool';
 
@@ -49,9 +48,6 @@
  * actions (tools, prompts) available to MCP clients. It handles the translation
  * between Genkit's action definitions and MCP's expected formats.
  */
-=======
-import { toToolDefinition, type ToolAction } from 'genkit/tool';
->>>>>>> 7df3fa9f
 export class GenkitMcpServer {
   ai: Genkit;
   options: McpServerOptions;
